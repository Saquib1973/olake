--- conflicted
+++ resolved
@@ -9,7 +9,6 @@
 	"time"
 
 	"github.com/datazip-inc/olake/constants"
-	"github.com/datazip-inc/olake/drivers/base"
 	"github.com/datazip-inc/olake/logger"
 	"github.com/datazip-inc/olake/protocol"
 	"github.com/datazip-inc/olake/types"
@@ -86,12 +85,6 @@
 		}
 
 		opts := options.Aggregate().SetAllowDiskUse(true).SetBatchSize(int32(math.Pow10(6)))
-<<<<<<< HEAD
-		mainBackfill := func() error {
-			cursor, err := collection.Aggregate(ctx, generatepipeline(one.StartID, one.EndID), opts)
-			if err != nil {
-				return fmt.Errorf("collection.Find: %s", err)
-=======
 		cursor, err := collection.Aggregate(ctx, generatepipeline(start, end), opts)
 		if err != nil {
 			return fmt.Errorf("collection.Find: %s", err)
@@ -115,54 +108,17 @@
 				return fmt.Errorf("looking up idProperty: %s", err)
 			} else if err = cursor.Decode(&doc); err != nil {
 				return fmt.Errorf("backfill decoding document: %s", err)
->>>>>>> 3806a32f
-			}
-			defer cursor.Close(ctx)
-
-			waitChannel := make(chan struct{})
-			defer func() {
-				if stream.GetSyncMode() == types.CDC {
-					// only wait in cdc mode
-					// make sure it get called after insert.Close()
-					<-waitChannel
-				}
-				logger.Infof("Finished full load chunk number %d.", number)
-			}()
-
-			insert, err := pool.NewThread(threadContext, stream, protocol.WithNumber(number), protocol.WithWaitChannel(waitChannel))
+			}
+
+			handleObjectID(doc)
+			exit, err := insert.Insert(types.CreateRawRecord(utils.GetKeysHash(doc, constants.MongoPrimaryID), doc, 0))
 			if err != nil {
-<<<<<<< HEAD
-				return err
-=======
 				return fmt.Errorf("failed to finish backfill chunk: %s", err)
->>>>>>> 3806a32f
-			}
-			defer insert.Close()
-
-			for cursor.Next(ctx) {
-				var doc bson.M
-				if _, err = cursor.Current.LookupErr("_id"); err != nil {
-					return fmt.Errorf("looking up idProperty: %s", err)
-				} else if err = cursor.Decode(&doc); err != nil {
-					return fmt.Errorf("backfill decoding document: %s", err)
-				}
-
-				handleObjectID(doc)
-				exit, err := insert.Insert(types.CreateRawRecord(utils.GetKeysHash(doc, constants.MongoPrimaryID), doc, 0))
-				if err != nil {
-					return fmt.Errorf("failed to finish backfill chunk %d: %s", number, err)
-				}
-				if exit {
-					return nil
-				}
-			}
-			return cursor.Err()
-		}
-<<<<<<< HEAD
-		return base.RetryOnBackoff(m.config.RetryCount, 1*time.Minute, mainBackfill)
-	})
-=======
->>>>>>> 3806a32f
+			}
+			if exit {
+				return nil
+			}
+		}
 
 		if err := cursor.Err(); err != nil {
 			return err
