--- conflicted
+++ resolved
@@ -55,22 +55,12 @@
 	payload := make(map[string]interface{})
 
 	// Add olake_id to payload
-<<<<<<< HEAD
 	payload[constants.OlakeID] = r.OlakeID
-=======
-	payload["_olake_id"] = r.OlakeID
->>>>>>> e2301e08
 
 	// Handle data based on normalization flag
 	if normalization {
 		for key, value := range r.Data {
-<<<<<<< HEAD
 			payload[key] = value
-=======
-			if key != "_olake_id" {
-				payload[key] = value
-			}
->>>>>>> e2301e08
 		}
 	} else {
 		dataBytes, err := json.Marshal(r.Data)
@@ -81,16 +71,10 @@
 	}
 
 	// Add the metadata fields
-<<<<<<< HEAD
 	payload[constants.OpType] = r.OperationType // "r" for read/backfill, "c" for create, "u" for update
 	payload[constants.DBName] = db
 	payload[constants.CdcTimestamp] = r.CdcTimestamp
 	payload[constants.OlakeTimestamp] = r.OlakeTimestamp
-=======
-	payload["__op"] = r.OperationType // "r" for read/backfill, "c" for create, "u" for update
-	payload["__db"] = db
-	payload["__source_ts_ms"] = r.CdcTimestamp
->>>>>>> e2301e08
 
 	// Create Debezium format
 	debeziumRecord := map[string]interface{}{
@@ -102,21 +86,13 @@
 					{
 						"type":     "string",
 						"optional": true,
-<<<<<<< HEAD
 						"field":    constants.OlakeID,
-=======
-						"field":    "_olake_id",
->>>>>>> e2301e08
 					},
 				},
 				"optional": false,
 			},
 			"payload": map[string]interface{}{
-<<<<<<< HEAD
 				constants.OlakeID: r.OlakeID,
-=======
-				"_olake_id": r.OlakeID,
->>>>>>> e2301e08
 			},
 		},
 		"value": map[string]interface{}{
@@ -140,22 +116,14 @@
 	fields = append(fields, map[string]interface{}{
 		"type":     "string",
 		"optional": true,
-<<<<<<< HEAD
 		"field":    constants.OlakeID,
-=======
-		"field":    "_olake_id",
->>>>>>> e2301e08
 	})
 
 	if normalization {
 		// Add individual data fields
 		for key, value := range r.Data {
 			// Skip olake_id for normalized mode
-<<<<<<< HEAD
 			if key == constants.OlakeID {
-=======
-			if key == "_olake_id" {
->>>>>>> e2301e08
 				continue
 			}
 
